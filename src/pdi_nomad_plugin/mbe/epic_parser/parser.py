#
# Copyright The NOMAD Authors.
#
# This file is part of NOMAD. See https://nomad-lab.eu for further info.
#
# Licensed under the Apache License, Version 2.0 (the "License");
# you may not use this file except in compliance with the License.
# You may obtain a copy of the License at
#
#     http://www.apache.org/licenses/LICENSE-2.0
#
# Unless required by applicable law or agreed to in writing, software
# distributed under the License is distributed on an "AS IS" BASIS,
# WITHOUT WARRANTIES OR CONDITIONS OF ANY KIND, either express or implied.
# See the License for the specific language governing permissions and
# limitations under the License.
#
import pandas as pd

from nomad.utils import hash

from epic_scraper.epicfileimport.epic_module import (
    epiclog_read_batch,
)
from nomad.datamodel.data import EntryData
from nomad.datamodel.datamodel import EntryArchive, EntryMetadata
from nomad.datamodel.metainfo.annotations import ELNAnnotation
from nomad.metainfo import Quantity, Section
from nomad.parsing import MatchingParser
from nomad.utils import hash

<<<<<<< HEAD
from nomad_material_processing.vapor_deposition.general import (
    GasFlow,
    VolumetricFlowRate,
)
from nomad_material_processing.vapor_deposition.pvd.general import (
    PVDSource,
)
from pdi_nomad_plugin.mbe.processes import (
    ExperimentMbePDI,
    GrowthMbePDI,
    GrowthMbePDIReference,
)

from pdi_nomad_plugin.mbe.instrument import (
    PlasmaSourcePDI,
    InstrumentMbePDI,
)

=======
from pdi_nomad_plugin.mbe.schema import (
    ExperimentMbePDI,
)
>>>>>>> 6c7fb68b
from pdi_nomad_plugin.utils import (
    create_archive,
)


class RawFileConfigurationExcel(EntryData):
    m_def = Section(a_eln=None, label='Raw File Config Excel')
    name = Quantity(
        type=str,
        a_eln=ELNAnnotation(
            component='StringEditQuantity',
        ),
    )
    excel_file = Quantity(
        type=str,
        a_eln=ELNAnnotation(
            component='FileEditQuantity',
        ),
        a_browser={'adaptor': 'RawFileAdaptor'},
        description='Configuration Excel file',
    )


class RawFileEPIC(EntryData):
    m_def = Section(a_eln=None, label='Raw File EPIC')
    name = Quantity(
        type=str,
        a_eln=ELNAnnotation(
            component='StringEditQuantity',
        ),
    )
    epic_file = Quantity(
        type=str,
        a_eln=ELNAnnotation(
            component='FileEditQuantity',
        ),
        a_browser={'adaptor': 'RawFileAdaptor'},
        description='EPIC log file list',
    )


class ParserConfigurationMbePDI(MatchingParser):
    def parse(self, mainfile: str, archive: EntryArchive, logger) -> None:
        filetype = 'yaml'
        data_file = mainfile.split('/')[-1]
        data_file_with_path = mainfile.split('raw/')[-1]
        xlsx = pd.ExcelFile(mainfile)

        # "MBE sources" sheet
        sources_file = pd.read_excel(
            xlsx,
            'MBE sources',
            comment='#',
        )
        sources_file.columns = sources_file.columns.str.strip()

        sources = []
        for sources_index, sources_row in sources_file.iterrows():
            if sources_row['source type'] == 'PLASMA':
                sources.append(
                    PlasmaSourcePDI(
                        epic_loop=sources_row['EPIC_loop'],
                    )
                )

        # creating instrument archive
        instrument_filename = f'{data_file}.InstrumentMbePDI.archive.{filetype}'
        if archive.m_context.raw_path_exists(instrument_filename):
            print(f'Instrument archive already exists: {instrument_filename}')
        else:
            instrument_data = InstrumentMbePDI(
                name=f'{data_file} instrument',
                sources=sources,
            )
            instrument_archive = EntryArchive(
                data=instrument_data if instrument_data else InstrumentMbePDI(),
                # m_context=archive.m_context,
                metadata=EntryMetadata(upload_id=archive.m_context.upload_id),
            )
            create_archive(
                instrument_archive.m_to_dict(),
                archive.m_context,
                instrument_filename,
                filetype,
                logger,
            )

        # creating process archive
        process_data = GrowthMbePDI(
            name=f'{data_file} process',
        )
        process_filename = f'{data_file}.GrowthMbePDI.archive.{filetype}'
        if archive.m_context.raw_path_exists(process_filename):
            print(f'Process archive already exists: {process_filename}')
        else:
            process_archive = EntryArchive(
                data=process_data if process_data else GrowthMbePDI(),
                # m_context=archive.m_context,
                metadata=EntryMetadata(upload_id=archive.m_context.upload_id),
            )
            create_archive(
                process_archive.m_to_dict(),
                archive.m_context,
                process_filename,
                filetype,
                logger,
            )

        # creating experiment archive
        experiment_filename = f'{data_file}.ExperimentMbePDI.archive.{filetype}'
        if archive.m_context.raw_path_exists(experiment_filename):
            print(f'Experiment archive already exists: {experiment_filename}')
        else:
            experiment_data = ExperimentMbePDI(
                name=f'{data_file} experiment',
                growth_run=GrowthMbePDIReference(
                    reference=f'../uploads/{archive.m_context.upload_id}/archive/{hash(archive.m_context.upload_id, process_filename)}#data',
                ),
            )
            experiment_archive = EntryArchive(
                data=experiment_data if experiment_data else ExperimentMbePDI(),
                # m_context=archive.m_context,
                metadata=EntryMetadata(upload_id=archive.m_context.upload_id),
            )
            create_archive(
                experiment_archive.m_to_dict(),
                archive.m_context,
                experiment_filename,
                filetype,
                logger,
            )
        archive.data = RawFileEPIC(
            name=data_file,
            epic_file=mainfile,
        )
        archive.metadata.entry_name = data_file.replace('.txt', '')


class ParserEpicPDI(MatchingParser):
    def parse(self, mainfile: str, archive: EntryArchive, logger) -> None:
        data_file = mainfile.split('/')[-1]
        folder_name = mainfile.split('/')[-2]
        data_path = f"{mainfile.split('raw/')[0]}raw/"
        dataframe_list = epiclog_read_batch(folder_name, data_path)
        filetype = 'yaml'

        print(dataframe_list)

        archive.data = RawFileEPIC(name=data_file, epic_file=mainfile)
        archive.metadata.entry_name = data_file.replace('.txt', '')<|MERGE_RESOLUTION|>--- conflicted
+++ resolved
@@ -16,9 +16,6 @@
 # limitations under the License.
 #
 import pandas as pd
-
-from nomad.utils import hash
-
 from epic_scraper.epicfileimport.epic_module import (
     epiclog_read_batch,
 )
@@ -29,30 +26,15 @@
 from nomad.parsing import MatchingParser
 from nomad.utils import hash
 
-<<<<<<< HEAD
-from nomad_material_processing.vapor_deposition.general import (
-    GasFlow,
-    VolumetricFlowRate,
+from pdi_nomad_plugin.mbe.instrument import (
+    InstrumentMbePDI,
+    PlasmaSourcePDI,
 )
-from nomad_material_processing.vapor_deposition.pvd.general import (
-    PVDSource,
-)
-from pdi_nomad_plugin.mbe.processes import (
+from pdi_nomad_plugin.mbe.schema import (
     ExperimentMbePDI,
     GrowthMbePDI,
     GrowthMbePDIReference,
 )
-
-from pdi_nomad_plugin.mbe.instrument import (
-    PlasmaSourcePDI,
-    InstrumentMbePDI,
-)
-
-=======
-from pdi_nomad_plugin.mbe.schema import (
-    ExperimentMbePDI,
-)
->>>>>>> 6c7fb68b
 from pdi_nomad_plugin.utils import (
     create_archive,
 )
